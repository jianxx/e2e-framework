--- conflicted
+++ resolved
@@ -19,12 +19,8 @@
 import (
 	"context"
 	"errors"
-<<<<<<< HEAD
-	"fmt"
+	"log"
 	"time"
-=======
-	"log"
->>>>>>> c4181f9b
 
 	"k8s.io/apimachinery/pkg/runtime"
 	"k8s.io/client-go/rest"
